// Copyright 2016 Google Inc. All rights reserved.
//
// Licensed under the Apache License, Version 2.0 (the "License");
// you may not use this file except in compliance with the License.
// You may obtain a copy of the License at
//
//    http://www.apache.org/licenses/LICENSE-2.0
//
// Unless required by applicable law or agreed to in writing, software
// distributed under the License is distributed on an "AS IS" BASIS,
// WITHOUT WARRANTIES OR CONDITIONS OF ANY KIND, either express or implied.
// See the License for the specific language governing permissions and
// limitations under the License.

package query

import (
	"reflect"
	"regexp/syntax"
	"strings"
	"testing"
)

var opnames = map[syntax.Op]string{
	syntax.OpNoMatch:        "OpNoMatch",
	syntax.OpEmptyMatch:     "OpEmptyMatch",
	syntax.OpLiteral:        "OpLiteral",
	syntax.OpCharClass:      "OpCharClass",
	syntax.OpAnyCharNotNL:   "OpAnyCharNotNL",
	syntax.OpAnyChar:        "OpAnyChar",
	syntax.OpBeginLine:      "OpBeginLine",
	syntax.OpEndLine:        "OpEndLine",
	syntax.OpBeginText:      "OpBeginText",
	syntax.OpEndText:        "OpEndText",
	syntax.OpWordBoundary:   "OpWordBoundary",
	syntax.OpNoWordBoundary: "OpNoWordBoundary",
	syntax.OpCapture:        "OpCapture",
	syntax.OpStar:           "OpStar",
	syntax.OpPlus:           "OpPlus",
	syntax.OpQuest:          "OpQuest",
	syntax.OpRepeat:         "OpRepeat",
	syntax.OpConcat:         "OpConcat",
	syntax.OpAlternate:      "OpAlternate",
}

func printRegexp(t *testing.T, r *syntax.Regexp, lvl int) {
	t.Logf("%s%s ch: %d", strings.Repeat(" ", lvl), opnames[r.Op], len(r.Sub))
	for _, s := range r.Sub {
		printRegexp(t, s, lvl+1)
	}
}

func TestRegexpParse(t *testing.T) {
	type testcase struct {
<<<<<<< HEAD
		in          string
		query       Q
		isSymmetric bool
=======
		in           string
		query        Q
		isEquivalent bool
>>>>>>> f53752c4
	}

	cases := []testcase{
		{"(foo|)bar", &Substring{Pattern: "bar"}, false},
		{"(foo|)", &Const{true}, false},
		{"(foo|bar)baz.*bla", &And{[]Q{
			&Or{[]Q{
				&Substring{Pattern: "foo"},
				&Substring{Pattern: "bar"},
			}},
			&Substring{Pattern: "baz"},
			&Substring{Pattern: "bla"},
		}}, false},
		{"^[a-z](People)+barrabas$",
			&And{[]Q{
				&Substring{Pattern: "People"},
				&Substring{Pattern: "barrabas"},
			}}, false},
		{"foo", &Substring{Pattern: "foo"}, true},
		{"^foo", &Substring{Pattern: "foo"}, false},
		{"(foo) (bar)", &And{[]Q{&Substring{Pattern: "foo"}, &Substring{Pattern: "bar"}}}, false},
		{"(thread|needle|haystack)", &Or{[]Q{
			&Substring{Pattern: "thread"},
			&Substring{Pattern: "needle"},
			&Substring{Pattern: "haystack"},
		}}, true},
	}

	for _, c := range cases {
		r, err := syntax.Parse(c.in, syntax.Perl)
		if err != nil {
			t.Errorf("Parse(%q): %v", c.in, err)
			continue
		}

<<<<<<< HEAD
		query, isSym := RegexpToQuery(r, 3)
=======
		query, isEq := RegexpToQuery(r, 3)
>>>>>>> f53752c4
		if !reflect.DeepEqual(c.query, query) {
			printRegexp(t, r, 0)
			t.Errorf("regexpToQuery(%q): got %v, want %v", c.in, query, c.query)
		}
<<<<<<< HEAD
		if isSym != c.isSymmetric {
			printRegexp(t, r, 0)
			t.Errorf("regexpToQuery(%q): got %v, want %v", c.in, isSym, c.isSymmetric)
=======
		if isEq != c.isEquivalent {
			printRegexp(t, r, 0)
			t.Errorf("regexpToQuery(%q): got %v, want %v", c.in, isEq, c.isEquivalent)
>>>>>>> f53752c4
		}
	}
}

func TestLowerRegexp(t *testing.T) {
	in := "[a-zA-Z]fooBAR"
	re := mustParseRE(in)
	in = re.String()
	got := LowerRegexp(re)
	want := "[a-za-z]foobar"
	if got.String() != want {
		printRegexp(t, re, 0)
		printRegexp(t, got, 0)
		t.Errorf("got %s, want %s", got, want)
	}

	if re.String() != in {
		t.Errorf("got mutated original %s want %s", re.String(), in)
	}
}<|MERGE_RESOLUTION|>--- conflicted
+++ resolved
@@ -52,15 +52,9 @@
 
 func TestRegexpParse(t *testing.T) {
 	type testcase struct {
-<<<<<<< HEAD
-		in          string
-		query       Q
-		isSymmetric bool
-=======
 		in           string
 		query        Q
 		isEquivalent bool
->>>>>>> f53752c4
 	}
 
 	cases := []testcase{
@@ -96,24 +90,14 @@
 			continue
 		}
 
-<<<<<<< HEAD
-		query, isSym := RegexpToQuery(r, 3)
-=======
 		query, isEq := RegexpToQuery(r, 3)
->>>>>>> f53752c4
 		if !reflect.DeepEqual(c.query, query) {
 			printRegexp(t, r, 0)
 			t.Errorf("regexpToQuery(%q): got %v, want %v", c.in, query, c.query)
 		}
-<<<<<<< HEAD
-		if isSym != c.isSymmetric {
-			printRegexp(t, r, 0)
-			t.Errorf("regexpToQuery(%q): got %v, want %v", c.in, isSym, c.isSymmetric)
-=======
 		if isEq != c.isEquivalent {
 			printRegexp(t, r, 0)
 			t.Errorf("regexpToQuery(%q): got %v, want %v", c.in, isEq, c.isEquivalent)
->>>>>>> f53752c4
 		}
 	}
 }
