// Copyright 2016 Google Inc. All rights reserved.
//
// Licensed under the Apache License, Version 2.0 (the "License");
// you may not use this file except in compliance with the License.
// You may obtain a copy of the License at
//
//    http://www.apache.org/licenses/LICENSE-2.0
//
// Unless required by applicable law or agreed to in writing, software
// distributed under the License is distributed on an "AS IS" BASIS,
// WITHOUT WARRANTIES OR CONDITIONS OF ANY KIND, either express or implied.
// See the License for the specific language governing permissions and
// limitations under the License.

package zoekt

import (
	"context"
	"fmt"
	"log"
	"sort"
	"strings"

	"golang.org/x/net/trace"

	"github.com/google/zoekt/query"
)

func (p *contentProvider) evalContentMatches(s *substrMatchTree) {
	if !s.coversContent {
		pruned := s.current[:0]
		for _, m := range s.current {
			if p.matchContent(m) {
				pruned = append(pruned, m)
			}
		}
		s.current = pruned
	} else {
		// TODO - this side effect is kind of hidden and surprising.
		for _, cm := range s.current {
			cm.byteOffset = p.findOffset(cm.fileName, cm.runeOffset)
		}
	}
	s.contEvaluated = true
}

func (p *contentProvider) evalRegexpMatches(s *regexpMatchTree) {
	idxs := s.regexp.FindAllIndex(p.data(s.fileName), -1)
	s.found = make([]*candidateMatch, 0, len(idxs))
	for _, idx := range idxs {
		s.found = append(s.found, &candidateMatch{
			byteOffset:  uint32(idx[0]),
			byteMatchSz: uint32(idx[1] - idx[0]),
			fileName:    s.fileName,
		})
	}
	s.reEvaluated = true
}

func (d *indexData) simplify(in query.Q) query.Q {
	eval := query.Map(in, func(q query.Q) query.Q {
		switch r := q.(type) {
		case *query.Repo:
			return &query.Const{Value: strings.Contains(d.repoMetaData.Name, r.Pattern)}
		case *query.RepoSet:
			return &query.Const{Value: r.Set[d.repoMetaData.Name]}
		default:
			return q
		}
<<<<<<< HEAD
=======
		if l, ok := q.(*query.Language); ok {
			_, has := d.metaData.LanguageMap[l.Language]
			if !has {
				return &query.Const{Value: false}
			}
		}
		return q
>>>>>>> 9e9e069d
	})
	return query.Simplify(eval)
}

func (o *SearchOptions) SetDefaults() {
	if o.ShardMaxMatchCount == 0 {
		// We cap the total number of matches, so overly broad
		// searches don't crash the machine.
		o.ShardMaxMatchCount = 100000
	}
	if o.TotalMaxMatchCount == 0 {
		o.TotalMaxMatchCount = 10 * o.ShardMaxMatchCount
	}
	if o.ShardMaxImportantMatch == 0 {
		o.ShardMaxImportantMatch = 10
	}
	if o.TotalMaxImportantMatch == 0 {
		o.TotalMaxImportantMatch = 10 * o.ShardMaxImportantMatch
	}
}

func (d *indexData) Search(ctx context.Context, q query.Q, opts *SearchOptions) (sr *SearchResult, err error) {
	copyOpts := *opts
	opts = &copyOpts
	opts.SetDefaults()
	importantMatchCount := 0

	var res SearchResult
	if len(d.fileNameIndex) == 0 {
		return &res, nil
	}

	tr := trace.New("indexData.Search", d.file.Name())
	tr.LazyPrintf("opts: %+v", opts)
	defer func() {
		if sr != nil {
			tr.LazyPrintf("num files: %d", len(sr.Files))
			tr.LazyPrintf("stats: %+v", sr.Stats)
		}
		if err != nil {
			tr.LazyPrintf("error: %v", err)
			tr.SetError()
		}
		tr.Finish()
	}()

	q = d.simplify(q)
	tr.LazyLog(q, true)
	if c, ok := q.(*query.Const); ok && !c.Value {
		return &res, nil
	}

	if opts.EstimateDocCount {
		res.Stats.ShardFilesConsidered = len(d.fileBranchMasks)
		return &res, nil
	}

	q = query.Map(q, query.ExpandFileContent)

	mt, err := d.newMatchTree(q, &res.Stats)
	if err != nil {
		return nil, err
	}

	totalAtomCount := 0
	var substrAtoms, fileAtoms []*substrMatchTree
	var regexpAtoms []*regexpMatchTree

	collectAtoms(mt, func(t matchTree) {
		totalAtomCount++
		if st, ok := t.(*substrMatchTree); ok {
			res.Stats.NgramMatches += len(st.cands)
			if st.fileName {
				fileAtoms = append(fileAtoms, st)
			} else {
				substrAtoms = append(substrAtoms, st)
			}

		}
		if re, ok := t.(*regexpMatchTree); ok {
			regexpAtoms = append(regexpAtoms, re)
		}
	})

	cp := contentProvider{
		id:    d,
		stats: &res.Stats,
	}

	docCount := uint32(len(d.fileBranchMasks))
	canceled := false
	lastDoc := int(-1)

nextFileMatch:
	for {
		if !canceled {
			select {
			case <-ctx.Done():
				canceled = true
			default:
			}
		}

		nextDoc := mt.nextDoc()
		if int(nextDoc) <= lastDoc {
			nextDoc = uint32(lastDoc + 1)
		}
		if nextDoc >= docCount {
			break
		}
		lastDoc = int(nextDoc)

		res.Stats.FilesConsidered++
		mt.prepare(nextDoc)
		if canceled || res.Stats.MatchCount >= opts.ShardMaxMatchCount ||
			importantMatchCount >= opts.ShardMaxImportantMatch {
			res.Stats.FilesSkipped++
			continue
		}

		cp.setDocument(nextDoc)

		known := make(map[matchTree]bool)
		if v, ok := evalMatchTree(known, mt); ok && !v {
			continue nextFileMatch
		}

		// Files are cheap to match. Do them first.
		if len(fileAtoms) > 0 {
			for _, st := range fileAtoms {
				cp.evalContentMatches(st)
			}
			if v, ok := evalMatchTree(known, mt); ok && !v {
				continue nextFileMatch
			}
		}

		for _, st := range substrAtoms {
			// TODO - this may evaluate too much.
			cp.evalContentMatches(st)
		}
		if len(regexpAtoms) > 0 {
			if v, ok := evalMatchTree(known, mt); ok && !v {
				continue nextFileMatch
			}

			for _, re := range regexpAtoms {
				cp.evalRegexpMatches(re)
			}
		}

		if v, ok := evalMatchTree(known, mt); !ok {
			log.Panicf("did not decide. Repo %s, doc %d, known %v",
				d.repoMetaData.Name, nextDoc, known)
		} else if !v {
			continue nextFileMatch
		}

		fileMatch := FileMatch{
			Repository: d.repoMetaData.Name,
			FileName:   string(d.fileName(nextDoc)),
			// Maintain ordering of input files. This
			// strictly dominates the in-file ordering of
			// the matches.
			Score:    10 * float64(nextDoc) / float64(len(d.boundaries)),
			Checksum: d.getChecksum(nextDoc),
			Language: d.languageMap[d.languages[nextDoc]],
		}

		if s := d.subRepos[nextDoc]; s > 0 {
			if s >= uint32(len(d.subRepoPaths)) {
				log.Panicf("corrupt index: subrepo %d beyond %v", s, d.subRepoPaths)
			}
			path := d.subRepoPaths[s]
			fileMatch.SubRepositoryPath = path
			sr := d.repoMetaData.SubRepoMap[path]
			fileMatch.SubRepositoryName = sr.Name
			if idx := d.branchIndex(nextDoc); idx >= 0 {
				fileMatch.Version = sr.Branches[idx].Version
			}
		} else {
			idx := d.branchIndex(nextDoc)
			if idx >= 0 {
				fileMatch.Version = d.repoMetaData.Branches[idx].Version
			}
		}

		atomMatchCount := 0
		visitMatches(mt, known, func(mt matchTree) {
			atomMatchCount++
		})
		fileMatch.Score += float64(atomMatchCount) / float64(totalAtomCount) * scoreFactorAtomMatch
		finalCands := gatherMatches(mt, known)

		if len(finalCands) == 0 {
			nm := d.fileName(nextDoc)
			finalCands = append(finalCands,
				&candidateMatch{
					caseSensitive: false,
					fileName:      true,
					substrBytes:   nm,
					substrLowered: nm,
					file:          nextDoc,
					runeOffset:    0,
					byteOffset:    0,
					byteMatchSz:   uint32(len(nm)),
				})
		}
		fileMatch.LineMatches = cp.fillMatches(finalCands)

		maxFileScore := 0.0
		for i := range fileMatch.LineMatches {
			if maxFileScore < fileMatch.LineMatches[i].Score {
				maxFileScore = fileMatch.LineMatches[i].Score

			}

			// Order by ordering in file.
			fileMatch.LineMatches[i].Score += 1.0 - (float64(i) / float64(len(fileMatch.LineMatches)))
		}
		fileMatch.Score += maxFileScore

		if fileMatch.Score > scoreImportantThreshold {
			importantMatchCount++
		}
		fileMatch.Branches = d.gatherBranches(nextDoc, mt, known)

		sortMatchesByScore(fileMatch.LineMatches)
		if opts.Whole {
			fileMatch.Content = cp.data(false)
		}

		res.Files = append(res.Files, fileMatch)
		res.Stats.MatchCount += len(fileMatch.LineMatches)
		res.Stats.FileCount++
	}
	SortFilesByScore(res.Files)

	addRepo(&res, &d.repoMetaData)
	for _, v := range d.repoMetaData.SubRepoMap {
		addRepo(&res, v)
	}

	return &res, nil
}

func addRepo(res *SearchResult, repo *Repository) {
	if res.RepoURLs == nil {
		res.RepoURLs = map[string]string{}
	}
	res.RepoURLs[repo.Name] = repo.FileURLTemplate

	if res.LineFragments == nil {
		res.LineFragments = map[string]string{}
	}
	res.LineFragments[repo.Name] = repo.LineFragmentTemplate
}

func extractSubstringQueries(q query.Q) []*query.Substring {
	var r []*query.Substring
	switch s := q.(type) {
	case *query.And:
		for _, ch := range s.Children {
			r = append(r, extractSubstringQueries(ch)...)
		}
	case *query.Or:
		for _, ch := range s.Children {
			r = append(r, extractSubstringQueries(ch)...)
		}
	case *query.Not:
		r = append(r, extractSubstringQueries(s.Child)...)
	case *query.Substring:
		r = append(r, s)
	}
	return r
}

type sortByOffsetSlice []*candidateMatch

func (m sortByOffsetSlice) Len() int      { return len(m) }
func (m sortByOffsetSlice) Swap(i, j int) { m[i], m[j] = m[j], m[i] }
func (m sortByOffsetSlice) Less(i, j int) bool {
	return m[i].byteOffset < m[j].byteOffset
}

// Gather matches from this document. This never returns a mixture of
// filename/content matches: if there are content matches, all
// filename matches are trimmed from the result. The matches are
// returned in document order and are non-overlapping.
func gatherMatches(mt matchTree, known map[matchTree]bool) []*candidateMatch {
	var cands []*candidateMatch
	visitMatches(mt, known, func(mt matchTree) {
		if smt, ok := mt.(*substrMatchTree); ok {
			cands = append(cands, smt.current...)
		}
		if rmt, ok := mt.(*regexpMatchTree); ok {
			cands = append(cands, rmt.found...)
		}
	})

	foundContentMatch := false
	for _, c := range cands {
		if !c.fileName {
			foundContentMatch = true
			break
		}
	}

	res := cands[:0]
	for _, c := range cands {
		if !foundContentMatch || !c.fileName {
			res = append(res, c)
		}
	}
	cands = res

	// Merge adjacent candidates. This guarantees that the matches
	// are non-overlapping.
	sort.Sort((sortByOffsetSlice)(cands))
	res = cands[:0]
	for i, c := range cands {
		if i == 0 {
			res = append(res, c)
			continue
		}
		last := res[len(res)-1]
		lastEnd := last.byteOffset + last.byteMatchSz
		end := c.byteOffset + c.byteMatchSz
		if lastEnd >= c.byteOffset {
			if end > lastEnd {
				last.byteMatchSz = end - last.byteOffset
			}
			continue
		}

		res = append(res, c)
	}

	return res
}

func (d *indexData) branchIndex(docID uint32) int {
	mask := d.fileBranchMasks[docID]
	idx := 0
	for mask != 0 {
		if mask&0x1 != 0 {
			return idx
		}
		idx++
		mask >>= 1
	}
	return -1
}

// gatherBranches returns a list of branch names.
func (d *indexData) gatherBranches(docID uint32, mt matchTree, known map[matchTree]bool) []string {
	foundBranchQuery := false
	var branches []string

	visitMatches(mt, known, func(mt matchTree) {
		bq, ok := mt.(*branchQueryMatchTree)
		if ok {
			foundBranchQuery = true
			branches = append(branches,
				d.branchNames[uint(bq.mask)])
		}
	})

	if !foundBranchQuery {
		mask := d.fileBranchMasks[docID]
		id := uint32(1)
		for mask != 0 {
			if mask&0x1 != 0 {
				branches = append(branches, d.branchNames[uint(id)])
			}
			id <<= 1
			mask >>= 1
		}
	}
	return branches
}

func (d *indexData) List(ctx context.Context, q query.Q) (rl *RepoList, err error) {
	tr := trace.New("indexData.List", d.file.Name())
	defer func() {
		if rl != nil {
			tr.LazyPrintf("repos size: %d", len(rl.Repos))
			tr.LazyPrintf("crashes: %d", rl.Crashes)
		}
		if err != nil {
			tr.LazyPrintf("error: %v", err)
			tr.SetError()
		}
		tr.Finish()
	}()

	q = d.simplify(q)
	tr.LazyLog(q, true)
	c, ok := q.(*query.Const)

	if !ok {
		return nil, fmt.Errorf("List should receive Repo-only query.")
	}

	l := &RepoList{}
	if c.Value {
		l.Repos = append(l.Repos, &d.repoListEntry)

	}
	return l, nil
}<|MERGE_RESOLUTION|>--- conflicted
+++ resolved
@@ -64,19 +64,13 @@
 			return &query.Const{Value: strings.Contains(d.repoMetaData.Name, r.Pattern)}
 		case *query.RepoSet:
 			return &query.Const{Value: r.Set[d.repoMetaData.Name]}
-		default:
-			return q
-		}
-<<<<<<< HEAD
-=======
-		if l, ok := q.(*query.Language); ok {
-			_, has := d.metaData.LanguageMap[l.Language]
+		case *query.Language:
+			_, has := d.metaData.LanguageMap[r.Language]
 			if !has {
 				return &query.Const{Value: false}
 			}
 		}
 		return q
->>>>>>> 9e9e069d
 	})
 	return query.Simplify(eval)
 }
